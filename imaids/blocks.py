--- conflicted
+++ resolved
@@ -340,35 +340,9 @@
         zmax = self.longitudinal_position + 0.5*self.length
 
         bounding_box = [[x.min(), x.max()], [y.min(), y.max()], [zmin, zmax]]
-<<<<<<< HEAD
         return _np.array(bounding_box)
-
-    def bounding_box_center(self):
-        """Coordinates of the center of the block's bounding box.
-        
-        Each coordinate is the mean of the upper and lower bounds for the
-            point cooreinates forming the block geometry.
-
-        Note that this is different from the geometrical center returned
-            by the center_point method.
-        
-        Raises:
-            ValueError: If there is no radia object referenced by the Block.
-
-        Returns:
-            list, 3: x,y,z coorinates of bounding box center.
-        """
-        if self.radia_object is None:
-            raise ValueError('There is no linked Radia object.')
-
-        center = _np.mean(self.bounding_box(), axis=1)
-        
-        return list(center)
 
     def _check_magnetization(self, magnetization):
         if len(magnetization) != 3:
             raise ValueError('Invalid magnetization argument.')
-        return magnetization
-=======
-        return _np.array(bounding_box)
->>>>>>> e93a73b9
+        return magnetization